--- conflicted
+++ resolved
@@ -182,7 +182,6 @@
     .Output(1, "mean", "Mean values for each feature vector")
     .Output(2, "stddev", "Standard deviations for each feature vector");
 
-<<<<<<< HEAD
 C10_DEFINE_OP_SCHEMA(LayerNorm, FunctionSchema(
     "caffe2::layer_norm_dont_use_this_op_yet",
     (std::vector<c10::Argument>{
@@ -199,8 +198,6 @@
     })
 ));
 
-=======
->>>>>>> b422a85d
 } // namespace caffe2
 
 
