#pragma once

#include <vector>
#include <ATen/core/dispatch/OpSchemaRegistration.h>
#include <ATen/core/dispatch/KernelRegistration.h>
#include <ATen/core/function_schema.h>

namespace caffe2 {
namespace detail {

using _CallCaffe2OpFunc = void(const c10::FunctionSchema& schema, std::vector<c10::IValue>& inputs, std::vector<c10::IValue*>& outputs);

template<class Caffe2Operator>
inline void _call_caffe2_op(const c10::FunctionSchema& schema, std::vector<c10::IValue>& inputs, std::vector<c10::IValue*>& outputs) {
  Caffe2Operator(schema, std::move(inputs), std::move(outputs)).Run();
}

// This function is inline in the hope that compilers optimizing for speed will
// inline it into call_caffe2_op_from_c10, allowing call_op to be inlined and
// avoiding the function pointer indirection, while compilers optimizing for
// binary size will keep it a separate function instead of inlining it into
// a template and will reuse the binary code of this function between ops.
// We measured and confirmed that binary size off the instagram ios app is
// reduced when having _call_caffe2_op_from_c10 separate from the templated
// call_caffe2_op_from_c10.
inline void _call_caffe2_op_from_c10(c10::Stack* stack, const c10::FunctionSchema& schema, _CallCaffe2OpFunc* call_op) {
  // precondition: on the stack, there's an IValue for each caffe2 input and an IValue for each caffe2 output.
  // (note: in the jit schema, these caffe2 outputs are explicitly listed as additional inputs).
  // The output ones could either be a preallocated tensor or ivalue::None.

  const size_t num_outputs = schema.returns().size();
  const size_t total_num_arguments = schema.arguments().size();
  const size_t num_inputs = total_num_arguments - num_outputs;

  // TODO Avoid vector allocation. One idea would be to keep the std::vector instances in the cache.
  auto outputs = torch::jit::pop(*stack, num_outputs);
  auto inputs = torch::jit::pop(*stack, num_inputs);

  const auto device = at::Device(at::DeviceType::CPU); // TODO Handle GPU devices

  for (auto& output : outputs) {
    if (output.isNone() || (output.isTensor() && !output.toTensor().defined())) {
      output = at::Tensor(c10::C10Tensor(caffe2::empty({0}, device)));
    }
  }

  std::vector<c10::IValue*> outputPtrs;
  outputPtrs.reserve(outputs.size());
  for (auto& output : outputs) {
    outputPtrs.push_back(&output);
  }

  (*call_op)(schema, inputs, outputPtrs);

  for (auto& output: outputs) {
    torch::jit::push(*stack, std::move(output));
  }

  // postcondition: All inputs are cleared from the stack, there's now one
  //                IValue for each output which holds the result. This
  //                might reuse one of the preallocated tensors but doesn't have to.
}

template<class Caffe2Operator> const c10::OperatorHandle& c10_op_handle_for_c2_op();
template <class Caffe2Operator>
void call_caffe2_op_from_c10(c10::Stack* stack, c10::KernelCache* cache) { // TODO Pass in correct cache type
  _call_caffe2_op_from_c10(stack, c10_op_handle_for_c2_op<Caffe2Operator>().schema(), &_call_caffe2_op<Caffe2Operator>);
}

inline c10::FunctionSchema make_function_schema_for_c10(const char* OperatorName, std::vector<c10::Argument> inputs, std::vector<c10::Argument> outputs) {
  // actual_inputs is the real inputs plus an optional tensor argument for each output.
  // this can be used to pass in a preallocated output tensor.
  std::vector<c10::Argument> actual_inputs = std::move(inputs);
  actual_inputs.reserve(actual_inputs.size() + outputs.size());
  for (const auto& elem : outputs) {
    AT_ASSERT(elem.type()->isSubtypeOf(c10::TensorType::get()));
    actual_inputs.push_back(c10::Argument(elem.name(), c10::OptionalType::create(elem.type()), nullopt, IValue()));
  }

  return c10::FunctionSchema(
    std::string("_caffe2::") + OperatorName,
    std::move(actual_inputs), std::move(outputs));
}

}
}

#define C10_DECLARE_CAFFE2_OPERATOR(OperatorName)                                                   \
  namespace caffe2 { namespace _c10_ops {                                                           \
    C10_DECLARE_OP_SCHEMA(OperatorName);                                                            \
  }}

/**
 * Call this macro to register a caffe2 operator with the c10 dispatcher.
 */
// TODO This macro should take a JIT schema string instead of a vector of inputs and outputs.
<<<<<<< HEAD
#define C10_REGISTER_CAFFE2_OPERATOR_CPU(OperatorName, Inputs, Outputs, OperatorClass)            \
  /* Register the op schema with the c10 dispatcher */                                            \
  namespace caffe2 { namespace _c10_ops {                                                         \
    C10_DEFINE_OP_SCHEMA(OperatorName,                                                            \
      caffe2::detail::make_function_schema_for_c10(                                               \
        #OperatorName, Inputs, Outputs));                                                         \
  }                                                                                               \
  /* Store the c10 operator handle so call_caffe2_op_from_c10 can access it */                    \
  namespace detail {                                                                              \
  template<>                                                                                      \
  const c10::OperatorHandle& c10_op_handle_for_c2_op<OperatorClass>() {                           \
    return caffe2::_c10_ops::OperatorName();                                                      \
  }                                                                                               \
  }}                                                                                              \
  /* Register call_caffe2_op_from_c10 as a kernel with the c10 dispatcher */                      \
  namespace c10 {                                                                                 \
  C10_REGISTER_KERNEL(caffe2::_c10_ops::OperatorName)                                             \
      /*.withCache<Cache>()*/                                                                     \
      .kernel<&caffe2::detail::call_caffe2_op_from_c10<OperatorClass>>()                          \
      .dispatchKey(CPUTensorId());                                                                \
=======
#define C10_REGISTER_CAFFE2_OPERATOR_CPU(                                      \
    OperatorName, Inputs, Outputs, OperatorClass)                              \
  /* Register the op schema with the c10 dispatcher */                         \
  namespace caffe2 {                                                           \
  namespace _c10_ops {                                                         \
  C10_DEFINE_OP_SCHEMA(                                                        \
      OperatorName,                                                            \
      caffe2::detail::make_function_schema_for_c10(                            \
          #OperatorName,                                                       \
          Inputs,                                                              \
          Outputs));                                                           \
  }                                                                            \
  /* Store the c10 operator handle so call_caffe2_op_from_c10 can access it */ \
  namespace detail {                                                           \
  template <>                                                                  \
  const c10::OperatorHandle& c10_op_handle_for_c2_op<OperatorClass>() {        \
    return caffe2::_c10_ops::OperatorName();                                   \
  }                                                                            \
  }                                                                            \
  }                                                                            \
  /* Register call_caffe2_op_from_c10 as a kernel with the c10 dispatcher */   \
  namespace c10 {                                                              \
  C10_REGISTER_KERNEL(caffe2::_c10_ops::OperatorName) /*.withCache<Cache>()*/  \
      .kernel<&caffe2::detail::call_caffe2_op_from_c10<OperatorClass>>()       \
      .dispatchKey(CPUTensorId());                                             \
>>>>>>> 86721679
  }<|MERGE_RESOLUTION|>--- conflicted
+++ resolved
@@ -94,28 +94,6 @@
  * Call this macro to register a caffe2 operator with the c10 dispatcher.
  */
 // TODO This macro should take a JIT schema string instead of a vector of inputs and outputs.
-<<<<<<< HEAD
-#define C10_REGISTER_CAFFE2_OPERATOR_CPU(OperatorName, Inputs, Outputs, OperatorClass)            \
-  /* Register the op schema with the c10 dispatcher */                                            \
-  namespace caffe2 { namespace _c10_ops {                                                         \
-    C10_DEFINE_OP_SCHEMA(OperatorName,                                                            \
-      caffe2::detail::make_function_schema_for_c10(                                               \
-        #OperatorName, Inputs, Outputs));                                                         \
-  }                                                                                               \
-  /* Store the c10 operator handle so call_caffe2_op_from_c10 can access it */                    \
-  namespace detail {                                                                              \
-  template<>                                                                                      \
-  const c10::OperatorHandle& c10_op_handle_for_c2_op<OperatorClass>() {                           \
-    return caffe2::_c10_ops::OperatorName();                                                      \
-  }                                                                                               \
-  }}                                                                                              \
-  /* Register call_caffe2_op_from_c10 as a kernel with the c10 dispatcher */                      \
-  namespace c10 {                                                                                 \
-  C10_REGISTER_KERNEL(caffe2::_c10_ops::OperatorName)                                             \
-      /*.withCache<Cache>()*/                                                                     \
-      .kernel<&caffe2::detail::call_caffe2_op_from_c10<OperatorClass>>()                          \
-      .dispatchKey(CPUTensorId());                                                                \
-=======
 #define C10_REGISTER_CAFFE2_OPERATOR_CPU(                                      \
     OperatorName, Inputs, Outputs, OperatorClass)                              \
   /* Register the op schema with the c10 dispatcher */                         \
@@ -141,5 +119,4 @@
   C10_REGISTER_KERNEL(caffe2::_c10_ops::OperatorName) /*.withCache<Cache>()*/  \
       .kernel<&caffe2::detail::call_caffe2_op_from_c10<OperatorClass>>()       \
       .dispatchKey(CPUTensorId());                                             \
->>>>>>> 86721679
   }