#include <algorithm>
#include <atomic>
#include <cstdlib>
#include <string>
#include <unordered_map>

#include "caffe2/core/THCCachingAllocator_gpu.h"
#include "cub/util_allocator.cuh"

// Needed to be included first to check the CAFFE2_USE_CUDNN macros.
#include "caffe2/core/macros.h"

#include "caffe2/core/asan.h"
#include "caffe2/core/blob_stats.h"
#ifdef CAFFE2_USE_CUDNN
#include "caffe2/core/common_cudnn.h"
#endif // CAFFE2_USE_CUDNN
#include "caffe2/core/context_gpu.h"
#include "caffe2/core/init.h"
#include "caffe2/core/logging.h"
#include "caffe2/core/tensor.h"
#include "caffe2/utils/string_utils.h"

CAFFE2_DEFINE_string(
    caffe2_cuda_memory_pool,
    "",
    "Sets the memory pool used by caffe2. Possible values are "
    "none, cnmem, thc and cub.");

// For description of CUB caching allocator configuration, see
// https://nvlabs.github.io/cub/structcub_1_1_caching_device_allocator.html
CAFFE2_DEFINE_int(caffe2_cub_bin_growth, 8,
             "If using cub as the memory allocator, sets the growth of bins "
             "used by the cub pool.");
CAFFE2_DEFINE_int(caffe2_cub_min_bin, 3,
             "If using cub as the memory allocator, sets the min number of "
             "bins.");
CAFFE2_DEFINE_int(caffe2_cub_max_bin, 10,
             "If using cub as the memory allocator, sets the max number of "
             "bins.");
CAFFE2_DEFINE_int(caffe2_cub_max_managed_mb, 10 * 1024,
             "If using cub as the memory allocators, sets the maximum amount "
             "of memory managed in gigabytes");

CAFFE2_DEFINE_bool(
    caffe2_cub_print_allocation_events,
    false,
    "If true CachingDeviceAllocator will print allocation and deallocation "
    "events to stdout.");

CAFFE2_DEFINE_bool(
    caffe2_gpu_memory_tracking,
    false,
    "If set, logs changes in GPU memory allocations");
CAFFE2_DEFINE_int(
    caffe2_gpu_memory_report_interval_mb,
    128,
    "The threshold in MB on how frequently to report memory changes");

namespace at {

REGISTER_CONTEXT(DeviceType::CUDA, caffe2::CUDAContext);
} // namespace at

namespace caffe2 {

ThreadLocalCUDAObjects& CUDAContext::getCudaObjects() {
  static thread_local ThreadLocalCUDAObjects cuda_objects_;
  return cuda_objects_;
}

// TODO(jiayq): these variables shouldn't be currently accessed during static
// initialization. We should consider moving them to a Mayer's singleton to
// be totally safe against SIOF.

// Static global variables for setting up the memory pool.
CudaMemoryPoolType g_cuda_memory_pool_type;

std::unique_ptr<cub::CachingDeviceAllocator> g_cub_allocator;

std::unique_ptr<THCCachingAllocator> g_thc_allocator;

// an unordered map that holds the map from the cuda memory pointer to the
// device id that it is allocated from. This is used in the cuda memory pool
// cases, where we need the device id to carry out the deletion.
// Note(jiayq): an alternate approach is to use cudaGetPointerAttributes, but
// that is usually quite slow. We might want to benchmark the speed difference
// though.
// Note(jiayq): another alternate approach is to augment the Tensor class that
// would allow one to record the device id. However, this does not address any
// non-tensor allocation and deallocation.
// Ideally, a memory pool should already have the device id information, as
// long as we are using UVA (as of CUDA 5 and later) so the addresses are
// unique.
static std::unordered_map<void*, uint8_t> g_cuda_device_affiliation;

// Data structures for optional memory tracking. Access to these structures
// is garded by the CUDAContext::mutex.
static std::unordered_map<void*, long> g_size_map;
static std::vector<long> g_total_by_gpu_map(CAFFE2_COMPILE_TIME_MAX_GPUS, 0);
static std::vector<long> g_max_by_gpu_map(CAFFE2_COMPILE_TIME_MAX_GPUS, 0);

static long g_total_mem = 0;
static long g_last_rep = 0;

CudaMemoryPoolType GetCudaMemoryPoolType() {
  return g_cuda_memory_pool_type;
}

///////////////////////////////////////////////////////////////////////////////
// A wrapper to allow us to lazily initialize all cuda environments that Caffe
// uses. This gets done the first time a caffe2::CUDAContext::New() gets called
// which is probably the decisive indication that this caffe2 run is going to
// use GPUs. We avoid cuda initialization with core/init.h functionalities so
// that we have minimal resource impact in case we will need to run multiple
// caffe2 instances on a GPU machine.
///////////////////////////////////////////////////////////////////////////////

static void Caffe2InitializeCuda() {
  // If the current run does not have any cuda devices, do nothing.
  if (!HasCudaGPU()) {
    VLOG(1) << "No cuda gpu present. Skipping.";
    return;
  }
  // Check if the number of GPUs matches the expected compile-time max number
  // of GPUs.
  CAFFE_ENFORCE_LE(
      NumCudaDevices(),
      CAFFE2_COMPILE_TIME_MAX_GPUS,
      "Number of CUDA devices on the machine is larger than the compiled "
      "max number of gpus expected (",
      CAFFE2_COMPILE_TIME_MAX_GPUS,
      "). Increase that and recompile the caffe binary.");

  for (int i = 0; i < NumCudaDevices(); ++i) {
    DeviceGuard g(i);
    // Enable peer access.
    const int peer_group = i / CAFFE2_CUDA_MAX_PEER_SIZE;
    const int peer_start = peer_group * CAFFE2_CUDA_MAX_PEER_SIZE;
    const int peer_end = std::min(
        NumCudaDevices(), (peer_group + 1) * CAFFE2_CUDA_MAX_PEER_SIZE);
    VLOG(1) << "Enabling peer access within group #" << peer_group
            << ", from gpuid " << peer_start << " to " << peer_end - 1
            << ", for gpuid " << i << ".";

    for (int j = peer_start; j < peer_end; ++j) {
      if (i == j) continue;
      int can_access;
      CUDA_ENFORCE(cudaDeviceCanAccessPeer(&can_access, i, j));
      if (can_access) {
        VLOG(1) << "Enabling peer access from " << i << " to " << j;
        // Note: just for future reference, the 0 here is not a gpu id, it is
        // a reserved flag for cudaDeviceEnablePeerAccess that should always be
        // zero currently.
        CUDA_ENFORCE(cudaDeviceEnablePeerAccess(j, 0));
      }
    }
  }

#ifdef CAFFE2_USE_CUDNN
  // Check the versions of cuDNN that were compiled and linked with are compatible
  CheckCuDNNVersions();
#endif // CAFFE2_USE_CUDNN
}

static void SetUpCub() {
  VLOG(1) << "Setting up cub memory pool.";
  // Sets up the cub memory pool
  try {
    g_cub_allocator.reset(new cub::CachingDeviceAllocator(
        FLAGS_caffe2_cub_bin_growth,
        FLAGS_caffe2_cub_min_bin,
        FLAGS_caffe2_cub_max_bin,
        size_t(FLAGS_caffe2_cub_max_managed_mb) * 1024L * 1024L,
        false,
        FLAGS_caffe2_cub_print_allocation_events));
  } catch (...) {
    CAFFE_THROW("Some error happened at cub initialization.");
  }
  VLOG(1) << "Done setting up cub memory pool.";
}

static void Caffe2SetCUDAMemoryPool() {
  if (FLAGS_caffe2_cuda_memory_pool == "" ||
      FLAGS_caffe2_cuda_memory_pool == "none") {
    g_cuda_memory_pool_type = CudaMemoryPoolType::NONE;
  } else if (FLAGS_caffe2_cuda_memory_pool == "cnmem") {
    CAFFE_THROW("CNMEM is no longer used by Caffe2. Use cub instead. "
                "This error message may go away in the future.");
  } else if (FLAGS_caffe2_cuda_memory_pool == "cub") {
    // Sets up cub.
    g_cuda_memory_pool_type = CudaMemoryPoolType::CUB;
    SetUpCub();
  } else if (FLAGS_caffe2_cuda_memory_pool == "thc") {
    g_cuda_memory_pool_type = CudaMemoryPoolType::THC;
    g_thc_allocator.reset(new THCCachingAllocator());
  } else {
    CAFFE_THROW("Unrecognized cuda memory pool type: ",
                FLAGS_caffe2_cuda_memory_pool);
  }
}

// An initialization function that sets the CPU side to use pinned cpu
// allocator.
void Caffe2UsePinnedCPUAllocator() {
#if CAFFE2_ASAN_ENABLED
  // Note(jiayq): for more details, see
  //     https://github.com/google/sanitizers/issues/629
  LOG(WARNING) << "There are known issues between address sanitizer and "
                  "cudaMallocHost. As a result, caffe2 will not enable pinned "
                  "memory allocation in asan mode. If you are expecting any "
                  "behavior that depends on asan, be advised that it is not "
                  "turned on.";
#else
  if (!HasCudaGPU()) {
    VLOG(1) << "No GPU present. I won't use pinned allocator then.";
    return;
  }
  VLOG(1) << "Caffe2 gpu: setting CPUAllocator to PinnedCPUAllocator.";
  SetCPUAllocator(new PinnedCPUAllocator());
#endif
}

// Caffe2CudaInitializerHelper is a minimal struct whose sole purpose is to
// detect the first hint that this Caffe2 run is going to use GPU: either
// CUDAContext is initialized or CUDAContext::New is called. It then runs
// all the related cuda initialization functions.
namespace {
struct Caffe2CudaInitializerHelper {
  Caffe2CudaInitializerHelper() {
    // We cannot use bool because nvcc changes bool to __nv_bool which does
    // not have a std::atomic instantiation.
    static std::atomic<char> first_call(1);
    if (first_call.fetch_and((char)0)) {
      Caffe2InitializeCuda();
      Caffe2SetCUDAMemoryPool();
      Caffe2UsePinnedCPUAllocator();
    }
  }
};
} // namespace

/**
 * A utility function to rectify the gpu id. If the context specifies the
 * gpu id to be -1, it means that we will just use the current gpu id when
 * the function is being called.
 */
static inline int RectifyGPUID(const int gpu_id) {
  return gpu_id == -1 ? CaffeCudaGetDevice() : gpu_id;
}

CUDAContext::CUDAContext(const int gpu_id)
    : gpu_id_(RectifyGPUID(gpu_id)), random_seed_(RandomNumberSeed()) {
  static Caffe2CudaInitializerHelper g_cuda_initializer_;
}

CUDAContext::CUDAContext(const DeviceOption& option)
    : gpu_id_(
          option.has_cuda_gpu_id() ? RectifyGPUID(option.cuda_gpu_id())
                                   : CaffeCudaGetDevice()),
      random_seed_(
          option.has_random_seed() ? option.random_seed()
                                   : RandomNumberSeed()) {
  static Caffe2CudaInitializerHelper g_cuda_initializer_;
  DCHECK_EQ(option.device_type(), PROTO_CUDA);
}

// shared mutex to lock out alloc / free during NCCL launches
std::mutex& CUDAContext::mutex() {
  static std::mutex m;
  return m;
}

std::vector<long> CUDAContext::TotalMemoryByGpu() {
  std::lock_guard<std::mutex> lock(CUDAContext::mutex());
  CAFFE_ENFORCE(
      FLAGS_caffe2_gpu_memory_tracking,
      "Pass --caffe2_gpu_memory_tracking to enable memory stats");
  return g_total_by_gpu_map;
}

std::vector<long> CUDAContext::MaxMemoryByGpu() {
  std::lock_guard<std::mutex> lock(CUDAContext::mutex());
  CAFFE_ENFORCE(
      FLAGS_caffe2_gpu_memory_tracking,
      "Pass --caffe2_gpu_memory_tracking to enable memory stats");
  return g_max_by_gpu_map;
}

namespace {
void TrackMemoryAlloc(size_t nbytes) {
  int this_gpu = CaffeCudaGetDevice();
  g_total_by_gpu_map[this_gpu] += nbytes;
  g_max_by_gpu_map[this_gpu] =
      max(g_max_by_gpu_map[this_gpu], g_total_by_gpu_map[this_gpu]);
  g_total_mem += nbytes;
  if (g_total_mem - g_last_rep >
      FLAGS_caffe2_gpu_memory_report_interval_mb * 1024 * 1024) {
    for (int gpu = 0; gpu < g_total_by_gpu_map.size(); gpu++) {
      long t = g_total_by_gpu_map[gpu];
      long max_t = g_max_by_gpu_map[gpu];
      if (max_t > 0) {
        if (max_t != t) {
          LOG(INFO) << "GPU " << gpu << ": " << t / 1024 / 1024 << " MB"
                    << " (max: " << max_t / 1024 / 1024 << " MB)";
        } else {
          LOG(INFO) << "GPU " << gpu << ": " << t / 1024 / 1024 << " MB";
        }
      }
    }
    LOG(INFO) << "Total: " << g_total_mem / 1024 / 1024 << " MB";
    g_last_rep = g_total_mem;
  }
}
}

struct DefaultCUDAAllocator final : public at::Allocator {
  DefaultCUDAAllocator() {}
  ~DefaultCUDAAllocator() override {}
  at::DataPtr allocate(size_t nbytes) const override {
    // Lock the mutex
    std::lock_guard<std::mutex> lock(CUDAContext::mutex());
    // A one-time caffe2 cuda initializer.
    static Caffe2CudaInitializerHelper g_cuda_initializer_;
    void* ptr = nullptr;

    if (FLAGS_caffe2_gpu_memory_tracking) {
      TrackMemoryAlloc(nbytes);
    }
    switch (g_cuda_memory_pool_type) {
      case CudaMemoryPoolType::NONE:
        CUDA_ENFORCE(cudaMalloc(&ptr, nbytes));
        if (FLAGS_caffe2_gpu_memory_tracking) {
          g_size_map[ptr] = nbytes;
          g_cuda_device_affiliation[ptr] = CaffeCudaGetDevice();
        }
        return {ptr, ptr, &Delete, at::Device(CUDA)};
      case CudaMemoryPoolType::CUB:
        CUDA_ENFORCE(g_cub_allocator->DeviceAllocate(&ptr, nbytes));
        g_cuda_device_affiliation[ptr] = CaffeCudaGetDevice();
        VLOG(2) << "CUB allocating pointer " << ptr << " on device "
                << CaffeCudaGetDevice();
        if (FLAGS_caffe2_gpu_memory_tracking) {
          g_size_map[ptr] = nbytes;
        }
        return {ptr, ptr, &Delete, at::Device(CUDA)};
      case CudaMemoryPoolType::THC:
        CUDA_ENFORCE(g_thc_allocator->Alloc(&ptr, nbytes, 0 /* stream */));
        if (FLAGS_caffe2_gpu_memory_tracking) {
          g_size_map[ptr] = nbytes;
          g_cuda_device_affiliation[ptr] = CaffeCudaGetDevice();
        }
        return {ptr, ptr, &Delete, at::Device(CUDA)};
    }
    return {nullptr, nullptr, &Delete, at::Device(CUDA)};
  }

  at::DeleterFnPtr raw_deleter() const override {
    return &Delete;
  }

 private:
  static void Delete(void* ptr) {
    // lock the mutex
    std::lock_guard<std::mutex> lock(CUDAContext::mutex());
    if (FLAGS_caffe2_gpu_memory_tracking) {
      auto sz_it = g_size_map.find(ptr);
      DCHECK(sz_it != g_size_map.end());
      auto aff_it = g_cuda_device_affiliation.find(ptr);
      DCHECK(aff_it != g_cuda_device_affiliation.end());
      g_total_mem -= sz_it->second;
      g_total_by_gpu_map[aff_it->second] -= sz_it->second;
      g_size_map.erase(sz_it);
    }

    switch (g_cuda_memory_pool_type) {
      case CudaMemoryPoolType::NONE: {
        // If memory pool is not set up, use simple cudaFree.
        cudaError_t error = cudaFree(ptr);
        // For some reason, in Python runtime we sometimes delete a data pointer
        // after the cuda runtime exits - this is odd but is probably caused by
        // a static workspace that pycaffe2 uses, and the destruction got
        // entangled in some race condition. Anyway, since cuda runtime is
        // exiting anyway, we will not need to worry about memory leak, so we
        // basically ignore it. This is definitely not ideal but works for now.
        if (error != cudaSuccess && error != cudaErrorCudartUnloading) {
          LOG(FATAL) << "Error at: " << __FILE__ << ":" << __LINE__ << ": "
                     << cudaGetErrorString(error);
        }

        if (FLAGS_caffe2_gpu_memory_tracking) {
          g_cuda_device_affiliation.erase(g_cuda_device_affiliation.find(ptr));
        }

        break;
      }
      case CudaMemoryPoolType::CUB: {
        auto it = g_cuda_device_affiliation.find(ptr);
        DCHECK(it != g_cuda_device_affiliation.end());
        VLOG(2) << "CUB freeing pointer " << ptr << " on device " << it->second;
        CUDA_ENFORCE(g_cub_allocator->DeviceFree(it->second, ptr));
        g_cuda_device_affiliation.erase(it);
        break;
      }
      case CudaMemoryPoolType::THC: {
        CUDA_ENFORCE(g_thc_allocator->Free(ptr));
        if (FLAGS_caffe2_gpu_memory_tracking) {
          g_cuda_device_affiliation.erase(g_cuda_device_affiliation.find(ptr));
        }
        break;
      }
    }
  }
};

static std::unique_ptr<at::Allocator> g_cuda_allocator(
    new DefaultCUDAAllocator());
at::Allocator* GetCUDAAllocator() {
  return g_cuda_allocator.get();
}

<<<<<<< HEAD
void SetCUDAAllocator(at::Allocator* alloc) {
  g_cuda_allocator.reset(alloc);
}

REGISTER_ALLOCATOR_GETTER(CUDA, GetCUDAAllocator);

=======
>>>>>>> 0571d541
BaseStaticContext* GetCUDAStaticContext() {
  static CUDAStaticContext context;
  return &context;
}

REGISTER_STATIC_CONTEXT(CUDA, GetCUDAStaticContext());

}  // namespace caffe2<|MERGE_RESOLUTION|>--- conflicted
+++ resolved
@@ -413,21 +413,12 @@
   }
 };
 
-static std::unique_ptr<at::Allocator> g_cuda_allocator(
-    new DefaultCUDAAllocator());
 at::Allocator* GetCUDAAllocator() {
-  return g_cuda_allocator.get();
-}
-
-<<<<<<< HEAD
-void SetCUDAAllocator(at::Allocator* alloc) {
-  g_cuda_allocator.reset(alloc);
-}
-
-REGISTER_ALLOCATOR_GETTER(CUDA, GetCUDAAllocator);
-
-=======
->>>>>>> 0571d541
+  return GetAllocator(CUDA);
+}
+
+REGISTER_ALLOCATOR(CUDA, new DefaultCUDAAllocator());
+
 BaseStaticContext* GetCUDAStaticContext() {
   static CUDAStaticContext context;
   return &context;
