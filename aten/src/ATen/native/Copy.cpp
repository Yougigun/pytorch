#include "ATen/native/Copy.h"

#include "ATen/ATen.h"
#include "ATen/CPUApplyUtils.h"
#include "ATen/Dispatch.h"
#include "ATen/NativeFunctions.h"
#include "ATen/native/cpu/CopyKernel.h"

namespace {

template <typename self_T, typename src_T>
void _copy__cpu(at::Tensor& self, const at::Tensor& src) {
  at::CPU_tensor_apply2<self_T, src_T>(
      self, src, [](self_T& self_val, const src_T& src_val) {
        self_val = static_cast<self_T>(
            static_cast<at::native::inter_copy_type_t<self_T>>(src_val));
      });
}

template <typename self_T>
void _copy__cpu(at::Tensor& self, const at::Tensor& src) {
<<<<<<< HEAD
  AT_CHECK(self.numel() == src.numel(), "sizes do not match");
  AT_DISPATCH_ALL_TYPES_AND_HALF(
      src.type(), "_copy__cpu", [&]() { _copy__cpu<self_T, scalar_t>(self, src); });
=======
  AT_DISPATCH_ALL_TYPES_AND_HALF(src.type(), "_copy__cpu", [&]() {
    _copy__cpu<self_T, scalar_t>(self, src);
  });
>>>>>>> 28c3e395
}

bool copy_transpose_valid(const at::Tensor& self, const at::Tensor& src) {
  const int MIN_SZ = 60 * 60;
  return self.is_contiguous() && src.numel() != 0 && src.dim() == 2 &&
      src.stride(0) == 1 && src.stride(1) == src.size(0) &&
      self.numel() >= MIN_SZ;
}

} // namespace

namespace at {
namespace native {

Tensor& _copy__cpu(Tensor& self, const Tensor& src) {
  if (src.is_cuda()) {
    _copy_from(src, self);
    return self;
  }
  AT_DISPATCH_ALL_TYPES_AND_HALF(
      self.type(), "_copy__cpu", [&]() { ::_copy__cpu<scalar_t>(self, src); });
  return self;
}

// special case copy where tensor is contiguous and src is a transposed matrix
// This can be generalized to most copies, but it's tricker
void _copy_same_type_transpose_(Tensor& self, const Tensor& src) {
  int64_t BLOCK_SZ;
  if (self.scalar_type() == kByte) {
    BLOCK_SZ = 120;
  } else {
    BLOCK_SZ = 60;
  }
  Tensor buf = empty({BLOCK_SZ, BLOCK_SZ}, self.options());

  AT_DISPATCH_ALL_TYPES_AND_HALF(
      self.type(), "_copy_same_type_transpose_", [&]() {
        scalar_t* sp = src.data<scalar_t>();
        scalar_t* rp = self.data<scalar_t>();
        scalar_t* bp = buf.data<scalar_t>();

        int64_t NR = src.size(0);
        int64_t NC = src.size(1);
        for (int64_t R = 0; R < NR; R += BLOCK_SZ) {
          for (int64_t C = 0; C < NC; C += BLOCK_SZ) {
            scalar_t* spo = sp + R + C * NR;
            scalar_t* rpo = rp + C + R * NC;

            int nr = std::min(NR - R, BLOCK_SZ);
            int nc = std::min(NC - C, BLOCK_SZ);

            // 1. copy columns from src to buf
            for (int c = 0; c < nc; c++) {
              memcpy(bp + c * BLOCK_SZ, spo + c * NR, nr * sizeof(scalar_t));
            }

            // 2. transpose buf in place
            int rc_max = std::max(nr, nc);
            int rc_min = std::min(nr, nc);
            for (int r = 0; r < rc_max; r++) {
              int end = std::min(r, rc_min);
              for (int c = 0; c < end; c++) {
                scalar_t tmp = bp[r + BLOCK_SZ * c];
                bp[r + BLOCK_SZ * c] = bp[r * BLOCK_SZ + c];
                bp[r * BLOCK_SZ + c] = tmp;
              }
            }

            // 3. copy rows from buf to dst
            for (int r = 0; r < nr; r++) {
              memcpy(rpo + r * NC, bp + r * BLOCK_SZ, nc * sizeof(scalar_t));
            }
          }
        }
      });
}

void _copy_same_type__cpu(Tensor& self, const Tensor& src) {
  if (self.is_same(src)) {
    return;
  }

  bool serial_path = false;
  if (self.numel() == src.numel()) {
    if (self.is_contiguous() && src.is_contiguous()) {
      copy_kernel(kCPU, self, src);
    } else if (copy_transpose_valid(self, src)) {
      _copy_same_type_transpose_(self, src);
    } else {
#ifdef _OPENMP
      if (!in_parallel_region()) {
        AT_DISPATCH_ALL_TYPES_AND_HALF(self.type(), "_copy_same_type_", [&]() {
          at::CPU_tensor_parallel_apply2<scalar_t, scalar_t>(
              self, src, [](scalar_t& self_val, const scalar_t& src_val) {
                self_val = src_val;
              });
        });
      } else {
        serial_path = true;
      }
#else
      serial_path = true;
#endif
    }
  } else {
    serial_path = true;
  }

  if (serial_path) {
    AT_DISPATCH_ALL_TYPES_AND_HALF(self.type(), "_copy_same_type_", [&]() {
      at::CPU_tensor_apply2<scalar_t, scalar_t>(
          self, src, [](scalar_t& self_val, const scalar_t& src_val) {
            self_val = src_val;
          });
    });
  }
}

DEFINE_DISPATCH(copy_kernel);

} // namespace native
} // namespace at<|MERGE_RESOLUTION|>--- conflicted
+++ resolved
@@ -19,15 +19,10 @@
 
 template <typename self_T>
 void _copy__cpu(at::Tensor& self, const at::Tensor& src) {
-<<<<<<< HEAD
   AT_CHECK(self.numel() == src.numel(), "sizes do not match");
-  AT_DISPATCH_ALL_TYPES_AND_HALF(
-      src.type(), "_copy__cpu", [&]() { _copy__cpu<self_T, scalar_t>(self, src); });
-=======
   AT_DISPATCH_ALL_TYPES_AND_HALF(src.type(), "_copy__cpu", [&]() {
     _copy__cpu<self_T, scalar_t>(self, src);
   });
->>>>>>> 28c3e395
 }
 
 bool copy_transpose_valid(const at::Tensor& self, const at::Tensor& src) {
